--- conflicted
+++ resolved
@@ -48,27 +48,23 @@
         super().__init__()
         self.shared_weights = True
 
-<<<<<<< HEAD
-
-=======
-        
 class SkipIntervention(BasisAgnosticIntervention):
-    
+
     """Skip the current intervening layer's computation in the hook function."""
     def __init__(self, embed_dim, **kwargs):
         super().__init__()
         self.interchange_dim = None
         self.subspace_partition = kwargs["subspace_partition"] \
             if "subspace_partition" in kwargs else None
-        
-    def set_interchange_dim(self, interchange_dim):
-        self.interchange_dim = interchange_dim
-        
+
+    def set_interchange_dim(self, interchange_dim):
+        self.interchange_dim = interchange_dim
+
     def forward(self, base, source, subspaces=None):
         # source here is the base example input to the hook
         return _do_intervention_by_swap(
-            base, source, 
-            "interchange", 
+            base, source,
+            "interchange",
             self.interchange_dim,
             subspaces,
             subspace_partition=self.subspace_partition
@@ -76,9 +72,8 @@
 
     def __str__(self):
         return f"SkipIntervention(embed_dim={self.embed_dim})"
-        
-        
->>>>>>> 5d202c8d
+
+
 class VanillaIntervention(Intervention):
 
     """Intervention the original representations."""
